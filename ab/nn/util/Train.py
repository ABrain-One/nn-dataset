--- conflicted
+++ resolved
@@ -351,19 +351,11 @@
 
         # Save training summary at the end
         if save_path and self.epoch_history:
-<<<<<<< HEAD
-            self._save_training_summary(save_path)
+            self._save_training_summary()
 
         return accuracy, accuracy_to_time, duration
 
-    def _save_training_summary(self, save_path):
-=======
-            self._save_training_summary()
-
-        return accuracy, accuracy_to_time, duration
-
     def _save_training_summary(self):
->>>>>>> 89eedb28
         """Save comprehensive training summary"""
         import json
         summary = {
@@ -375,11 +367,6 @@
             },
             'hyperparameters': {k: v for k, v in self.prm.items() if k not in {'uid', 'duration', 'accuracy'}},
             'model_info': {
-<<<<<<< HEAD
-                'total_parameters': self.total_params,
-                'trainable_parameters': self.trainable_params,
-=======
->>>>>>> 89eedb28
                 'input_shape': list(self.in_shape),
                 'output_shape': list(self.out_shape) if hasattr(self.out_shape, '__iter__') else self.out_shape,
             },
@@ -404,11 +391,7 @@
             'epoch_details': [asdict(e) for e in self.epoch_history]
         }
 
-<<<<<<< HEAD
-        summary_path = join(save_path, "training_summary.json")
-=======
         summary_path = out_dir / 'training_summary.json'
->>>>>>> 89eedb28
         try:
             with open(summary_path, 'w') as f:
                 json.dump(summary, f, indent=2)
