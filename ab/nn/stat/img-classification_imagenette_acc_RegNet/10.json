[
    {
<<<<<<< HEAD
        "accuracy": 0.5329936305732484,
        "batch": 16,
        "duration": 2047842509023,
        "lr": 0.005521603134930625,
        "momentum": 0.8394015238147627,
        "transform": "norm_128_flip",
        "uid": "0b0ca4469526cea72f92860a8d7389df"
=======
        "accuracy": 0.5472611464968152,
        "batch": 128,
        "duration": 291066457455,
        "lr": 0.47677411003649284,
        "momentum": 0.22032576619127164,
        "transform": "echo_32_flip",
        "uid": "62537b64d8b1b33d1f73f83777fa15a7"
>>>>>>> 009e245e
    },
    {
        "accuracy": 0.45910828025477707,
        "batch": 16,
        "duration": 197935000345,
        "lr": 0.0013387782177441696,
        "momentum": 0.8800081764540776,
        "transform": "echo_299_flip",
        "uid": "571f44a611edca2e0e57a0133c1b62c9"
    },
    {
        "accuracy": 0.37070063694267513,
        "batch": 32,
        "duration": 137532488454,
        "lr": 0.003477355128550615,
        "momentum": 0.8047299715167439,
        "transform": "echo_128_flip",
        "uid": "53c44faeff96c96d91c548bd51d153b1"
    }
]<|MERGE_RESOLUTION|>--- conflicted
+++ resolved
@@ -1,14 +1,5 @@
 [
     {
-<<<<<<< HEAD
-        "accuracy": 0.5329936305732484,
-        "batch": 16,
-        "duration": 2047842509023,
-        "lr": 0.005521603134930625,
-        "momentum": 0.8394015238147627,
-        "transform": "norm_128_flip",
-        "uid": "0b0ca4469526cea72f92860a8d7389df"
-=======
         "accuracy": 0.5472611464968152,
         "batch": 128,
         "duration": 291066457455,
@@ -16,7 +7,6 @@
         "momentum": 0.22032576619127164,
         "transform": "echo_32_flip",
         "uid": "62537b64d8b1b33d1f73f83777fa15a7"
->>>>>>> 009e245e
     },
     {
         "accuracy": 0.45910828025477707,
