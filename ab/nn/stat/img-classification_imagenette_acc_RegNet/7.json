[
    {
<<<<<<< HEAD
        "accuracy": 0.449171974522293,
        "batch": 16,
        "duration": 1366507855998,
        "lr": 0.005521603134930625,
        "momentum": 0.8394015238147627,
        "transform": "norm_128_flip",
        "uid": "4e7d0cefe574299284381e085faf0171"
=======
        "accuracy": 0.4935031847133758,
        "batch": 128,
        "duration": 204124227628,
        "lr": 0.47677411003649284,
        "momentum": 0.22032576619127164,
        "transform": "echo_32_flip",
        "uid": "98c2426f9eacce8827b3bb7cee6096eb"
>>>>>>> 009e245e
    },
    {
        "accuracy": 0.36050955414012736,
        "batch": 16,
        "duration": 138093411037,
        "lr": 0.0013387782177441696,
        "momentum": 0.8800081764540776,
        "transform": "echo_299_flip",
        "uid": "db23b3e356b1d450b886732a3c9770ab"
    },
    {
        "accuracy": 0.3301910828025478,
        "batch": 32,
        "duration": 96086291001,
        "lr": 0.003477355128550615,
        "momentum": 0.8047299715167439,
        "transform": "echo_128_flip",
        "uid": "84ac76214287dead9e12ee1c246a7536"
    }
]<|MERGE_RESOLUTION|>--- conflicted
+++ resolved
@@ -1,14 +1,5 @@
 [
     {
-<<<<<<< HEAD
-        "accuracy": 0.449171974522293,
-        "batch": 16,
-        "duration": 1366507855998,
-        "lr": 0.005521603134930625,
-        "momentum": 0.8394015238147627,
-        "transform": "norm_128_flip",
-        "uid": "4e7d0cefe574299284381e085faf0171"
-=======
         "accuracy": 0.4935031847133758,
         "batch": 128,
         "duration": 204124227628,
@@ -16,7 +7,6 @@
         "momentum": 0.22032576619127164,
         "transform": "echo_32_flip",
         "uid": "98c2426f9eacce8827b3bb7cee6096eb"
->>>>>>> 009e245e
     },
     {
         "accuracy": 0.36050955414012736,
