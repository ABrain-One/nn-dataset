[
    {
        "accuracy": 0.4890115261077881,
        "batch": 64,
        "duration": 9187554624614,
        "lr": 0.00045991212043423364,
        "momentum": 0.8427708402325392,
        "transform": "echo_256",
        "uid": "10bc92e805968177209be9ec994e8f69"
    },
    {
        "accuracy": 0.3839479684829712,
        "batch": 32,
        "duration": 8464352764303,
        "lr": 0.008059774808305588,
        "momentum": 0.6303103147686214,
        "transform": "echo_128_flip",
        "uid": "99e92d8910aa3fe741f4d7720a472255"
    },
    {
        "accuracy": 0.35338807106018066,
        "batch": 32,
        "duration": 8262028233684,
        "lr": 0.01842412179854618,
        "momentum": 0.9049366065729001,
        "transform": "echo_64_flip",
        "uid": "4fefdb85c2a437455c6a08fd2d1e2b27"
    },
    {
        "accuracy": 0.3240416944026947,
        "batch": 4,
        "duration": 8277269539305,
        "lr": 0.0039035253943257983,
        "momentum": 0.5791319220835977,
        "transform": "echo_32_flip",
        "uid": "551c6c3aa0858810012ba33ce70ccdda"
    },
    {
        "accuracy": 0.2853275239467621,
        "batch": 64,
        "duration": 8133070825627,
        "lr": 0.08320128595382785,
        "momentum": 0.8365908585020803,
        "transform": "echo_32_flip",
        "uid": "9f9eb77c61e2ed9d64544976888d6096"
    },
    {
        "accuracy": 0.2838079631328583,
        "batch": 16,
        "duration": 21809246252240,
        "lr": 0.00017721931303073284,
        "momentum": 0.20827408013428916,
        "transform": "echo_32",
<<<<<<< HEAD
        "uid": "896367542137e6222dbb331f0e3dc7e2"
    },
    {
        "accuracy": 0.2618595063686371,
        "batch": 8,
        "duration": 8290234679214,
        "lr": 2.9822398902292085e-05,
        "momentum": 0.12187171039663924,
        "transform": "echo_64",
        "uid": "094e47cfd67c1512ca9d0f754166a458"
=======
        "uid": "679eb612c59930266ce363de8af6c18e"
>>>>>>> c3dabc0a
    }
]<|MERGE_RESOLUTION|>--- conflicted
+++ resolved
@@ -51,19 +51,6 @@
         "lr": 0.00017721931303073284,
         "momentum": 0.20827408013428916,
         "transform": "echo_32",
-<<<<<<< HEAD
-        "uid": "896367542137e6222dbb331f0e3dc7e2"
-    },
-    {
-        "accuracy": 0.2618595063686371,
-        "batch": 8,
-        "duration": 8290234679214,
-        "lr": 2.9822398902292085e-05,
-        "momentum": 0.12187171039663924,
-        "transform": "echo_64",
-        "uid": "094e47cfd67c1512ca9d0f754166a458"
-=======
         "uid": "679eb612c59930266ce363de8af6c18e"
->>>>>>> c3dabc0a
     }
 ]