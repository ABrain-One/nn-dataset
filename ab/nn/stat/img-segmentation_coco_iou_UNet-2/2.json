--- conflicted
+++ resolved
@@ -106,18 +106,6 @@
         "momentum": 0.20827408013428916,
         "transform": "echo_32",
         "uid": "679eb612c59930266ce363de8af6c18e"
-<<<<<<< HEAD
-    },
-    {
-        "accuracy": 0.1910776048898697,
-        "batch": 8,
-        "duration": 1382950151349,
-        "lr": 2.9822398902292085e-05,
-        "momentum": 0.12187171039663924,
-        "transform": "echo_64",
-        "uid": "1661633f633ac228bbe071d51633178a"
-=======
->>>>>>> c3dabc0a
     },
     {
         "accuracy": 0.18532301485538483,
