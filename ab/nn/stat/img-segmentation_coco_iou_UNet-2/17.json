[
    {
        "accuracy": 0.4771268665790558,
        "batch": 64,
        "duration": 13008051303232,
        "lr": 0.00045991212043423364,
        "momentum": 0.8427708402325392,
        "transform": "echo_256",
        "uid": "81b9467765747a94f32e658a392fa2f8"
    },
    {
        "accuracy": 0.43858757615089417,
        "batch": 32,
        "duration": 11986808796238,
        "lr": 0.008059774808305588,
        "momentum": 0.6303103147686214,
        "transform": "echo_128_flip",
        "uid": "c34039b4b1ac6197f5b8392a83cb92f6"
    },
    {
        "accuracy": 0.426026314496994,
        "batch": 32,
        "duration": 11701124864487,
        "lr": 0.01842412179854618,
        "momentum": 0.9049366065729001,
        "transform": "echo_64_flip",
        "uid": "8f86f31c702fd9325424151ae55b59fa"
    },
    {
        "accuracy": 0.3421160876750946,
        "batch": 4,
        "duration": 11724984370953,
        "lr": 0.0039035253943257983,
        "momentum": 0.5791319220835977,
        "transform": "echo_32_flip",
        "uid": "45fe316de5e62706ca5e744a08294b74"
    },
    {
        "accuracy": 0.3278718888759613,
        "batch": 64,
        "duration": 11523793711021,
        "lr": 0.08320128595382785,
        "momentum": 0.8365908585020803,
        "transform": "echo_32_flip",
        "uid": "be47d840df298e1153cc776ea2d66d8f"
    },
    {
        "accuracy": 0.28795501589775085,
        "batch": 16,
        "duration": 30843437841914,
        "lr": 0.00017721931303073284,
        "momentum": 0.20827408013428916,
        "transform": "echo_32",
<<<<<<< HEAD
        "uid": "e01ef5c7f569bd7ae796dc00bc312062"
    },
    {
        "accuracy": 0.2868502736091614,
        "batch": 8,
        "duration": 11744438394750,
        "lr": 2.9822398902292085e-05,
        "momentum": 0.12187171039663924,
        "transform": "echo_64",
        "uid": "bf47e750b58132c03468019f4eef3459"
=======
        "uid": "679eb612c59930266ce363de8af6c18e"
>>>>>>> c3dabc0a
    }
]<|MERGE_RESOLUTION|>--- conflicted
+++ resolved
@@ -51,19 +51,6 @@
         "lr": 0.00017721931303073284,
         "momentum": 0.20827408013428916,
         "transform": "echo_32",
-<<<<<<< HEAD
-        "uid": "e01ef5c7f569bd7ae796dc00bc312062"
-    },
-    {
-        "accuracy": 0.2868502736091614,
-        "batch": 8,
-        "duration": 11744438394750,
-        "lr": 2.9822398902292085e-05,
-        "momentum": 0.12187171039663924,
-        "transform": "echo_64",
-        "uid": "bf47e750b58132c03468019f4eef3459"
-=======
         "uid": "679eb612c59930266ce363de8af6c18e"
->>>>>>> c3dabc0a
     }
 ]