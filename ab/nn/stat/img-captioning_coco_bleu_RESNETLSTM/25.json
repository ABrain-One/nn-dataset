--- conflicted
+++ resolved
@@ -1,6 +1,5 @@
 [
     {
-<<<<<<< HEAD
         "accuracy": 0.16798625670925887,
         "batch": 32,
         "duration": 15707025289954,
@@ -26,15 +25,6 @@
         "momentum": 0.844779087490302,
         "transform": "norm_299",
         "uid": "3a4aed36957c32b47ffb05dde5e37fb4"
-=======
-        "accuracy": 0.16747028635116623,
-        "batch": 32,
-        "duration": 17075166907866,
-        "lr": 0.00013107948496995686,
-        "momentum": 0.8257805846662652,
-        "transform": "norm_299",
-        "uid": "343a53c6996d022ddaea0f9288a7e960"
->>>>>>> 355632d6
     },
     {
         "accuracy": 0.16499103086829048,
