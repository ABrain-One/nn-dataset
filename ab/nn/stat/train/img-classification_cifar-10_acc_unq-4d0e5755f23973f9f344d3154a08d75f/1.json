--- conflicted
+++ resolved
@@ -1,7 +1,5 @@
 [
     {
-<<<<<<< HEAD
-=======
         "accuracy": 0.6163,
         "batch": 32,
         "best_accuracy": 0.6163,
@@ -21,7 +19,6 @@
         "uid": "75960dc0611a1a59cc1ac4294a2a97d2"
     },
     {
->>>>>>> 89eedb28
         "accuracy": 0.568,
         "batch": 32,
         "duration": 15048872905,
