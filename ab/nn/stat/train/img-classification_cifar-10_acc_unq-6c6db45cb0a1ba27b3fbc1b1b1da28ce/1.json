[
    {
<<<<<<< HEAD
=======
        "accuracy": 0.5402,
        "batch": 8,
        "best_accuracy": 0.5402,
        "best_epoch": 1,
        "duration": 481657757792,
        "epoch_max": 50,
        "gpu_memory_kb": 2008442.5,
        "gradient_norm": 6.292190851076646,
        "lr": 0.0034665962610768374,
        "lr_now": 0.0034665962610768374,
        "momentum": 0.6520640158570572,
        "samples_per_second": 103.80827318533196,
        "test_loss": 1.3209415909051896,
        "train_accuracy": 0.54564,
        "train_loss": 1.3006168917036056,
        "transform": "norm_299_flip",
        "uid": "90c56a8664bfca627ac00163c9bdece0"
    },
    {
>>>>>>> 89eedb28
        "accuracy": 0.5187,
        "batch": 8,
        "duration": 274769789263,
        "epoch_max": 5,
        "lr": 0.0034665962610768374,
        "momentum": 0.6520640158570572,
        "transform": "norm_299_flip",
        "uid": "4fc5f9eacfcfa4493b1eb0d73804a3df"
    },
    {
        "accuracy": 0.5109,
        "batch": 128,
        "duration": 17469212478,
        "epoch_max": 5,
        "lr": 0.023394089097025502,
        "momentum": 0.85946648781024,
        "transform": "bf-v1-RandomHorizontalFlip_Pad_RandomSolarize",
        "uid": "990bdb01250e67be6a1732e5f52e997c"
    },
    {
        "accuracy": 0.4692,
        "batch": 4,
        "duration": 155249079218,
        "epoch_max": 5,
        "lr": 0.001654384832118171,
        "momentum": 0.013390166176008855,
        "transform": "bf-v1-CenterCrop_Pad_RandomAutocontrast",
        "uid": "7838ec522f08e593f6df7ce28fa5cd6e"
    },
    {
        "accuracy": 0.4226,
        "batch": 8,
        "duration": 78924408265,
        "epoch_max": 5,
        "lr": 4.455589503745793e-05,
        "momentum": 0.9501074038712887,
        "transform": "echo_128",
        "uid": "968c69eaac0e1f2dd0d8719b4aa15748"
    },
    {
        "accuracy": 0.4165,
        "batch": 64,
        "dropout": 0.2,
        "duration": 194299256583,
        "epoch": 1,
        "lr": 0.01,
        "momentum": 0.9,
        "transform": "norm_256_flip",
        "uid": "268985784c034788d34ad31d0305cb7f"
    }
]<|MERGE_RESOLUTION|>--- conflicted
+++ resolved
@@ -1,7 +1,5 @@
 [
     {
-<<<<<<< HEAD
-=======
         "accuracy": 0.5402,
         "batch": 8,
         "best_accuracy": 0.5402,
@@ -21,7 +19,6 @@
         "uid": "90c56a8664bfca627ac00163c9bdece0"
     },
     {
->>>>>>> 89eedb28
         "accuracy": 0.5187,
         "batch": 8,
         "duration": 274769789263,
