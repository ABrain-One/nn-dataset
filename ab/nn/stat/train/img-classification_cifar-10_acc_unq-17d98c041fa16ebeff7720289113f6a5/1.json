[
    {
        "accuracy": 0.5323,
        "batch": 64,
        "dropout": 0.2,
        "duration": 194594353559,
        "epoch": 1,
        "lr": 0.01,
        "momentum": 0.9,
        "transform": "norm_256_flip",
        "uid": "268985784c034788d34ad31d0305cb7f"
    },
    {
<<<<<<< HEAD
=======
        "accuracy": 0.4665,
        "batch": 4,
        "best_accuracy": 0.4665,
        "best_epoch": 1,
        "duration": 119967035526,
        "epoch_max": 50,
        "gpu_memory_kb": 2008442.5,
        "gradient_norm": 2.033969702457092,
        "lr": 0.1821469328646495,
        "lr_now": 0.1821469328646495,
        "momentum": 0.3173520709060631,
        "samples_per_second": 416.7834031097871,
        "test_loss": 1.483846520626545,
        "train_accuracy": 0.46936,
        "train_loss": 1.4701862684547902,
        "transform": "bf-v1-RandomRotation_CenterCrop_6",
        "uid": "94467ea0907f3cf907921f7fe8a66c95"
    },
    {
>>>>>>> 89eedb28
        "accuracy": 0.4446,
        "batch": 4,
        "duration": 147401186747,
        "epoch_max": 5,
        "lr": 0.1821469328646495,
        "momentum": 0.3173520709060631,
        "transform": "bf-v1-RandomRotation_CenterCrop_6",
        "uid": "80ad3667aa3f017233c42efcb6a3b9a5"
    },
    {
        "accuracy": 0.3976,
        "batch": 32,
        "duration": 24260320228,
        "epoch_max": 5,
        "lr": 0.0048534961841106405,
        "momentum": 0.18032692597052857,
        "transform": "bf-v1-RandomEqualize_Pad_5",
        "uid": "420043e85216e7f64b90efff6c50953f"
    },
    {
        "accuracy": 0.306,
        "batch": 512,
        "duration": 14970109548,
        "epoch_max": 5,
        "lr": 0.10898322945460343,
        "momentum": 0.8040324365560249,
        "transform": "bf-v1-RandomCrop_RandomPosterize",
        "uid": "db7326f2d2fd65ca240bc7582f8acc11"
    },
    {
        "accuracy": 0.1432,
        "batch": 256,
        "duration": 14099371064,
        "epoch_max": 5,
        "lr": 6.53078703560358e-05,
        "momentum": 0.8255640812545675,
        "transform": "bf-v1-RandomHorizontalFlip_RandomAutocontrast",
        "uid": "6ef9b5e75f3d64c0ef1765d710fc97b7"
    }
]<|MERGE_RESOLUTION|>--- conflicted
+++ resolved
@@ -11,8 +11,6 @@
         "uid": "268985784c034788d34ad31d0305cb7f"
     },
     {
-<<<<<<< HEAD
-=======
         "accuracy": 0.4665,
         "batch": 4,
         "best_accuracy": 0.4665,
@@ -32,7 +30,6 @@
         "uid": "94467ea0907f3cf907921f7fe8a66c95"
     },
     {
->>>>>>> 89eedb28
         "accuracy": 0.4446,
         "batch": 4,
         "duration": 147401186747,
