--- conflicted
+++ resolved
@@ -10,8 +10,6 @@
         "uid": "c94c57f80955e81651625e0ada878cef"
     },
     {
-<<<<<<< HEAD
-=======
         "accuracy": 0.616,
         "batch": 16,
         "best_accuracy": 0.616,
@@ -31,7 +29,6 @@
         "uid": "a8b9170cf25f4215ae512548fca4292f"
     },
     {
->>>>>>> 89eedb28
         "accuracy": 0.6129,
         "batch": 16,
         "duration": 27934282792,
