[
    {
        "accuracy": 0.5349,
        "batch": 64,
        "dropout": 0.2,
        "duration": 194429147034,
        "epoch": 1,
        "lr": 0.01,
        "momentum": 0.9,
        "transform": "norm_256_flip",
        "uid": "268985784c034788d34ad31d0305cb7f"
    },
    {
        "accuracy": 0.4878,
        "batch": 8,
        "duration": 68005459554,
        "epoch_max": 5,
        "lr": 0.22102241222964866,
        "momentum": 0.008576176863190343,
        "transform": "bf-v1-RandomHorizontalFlip_RandomCrop_RandomPosterize",
        "uid": "d1aff2582f44d4475e5b8e7872c4a04c"
    },
    {
        "accuracy": 0.4865,
        "batch": 64,
        "duration": 296218849420,
        "epoch_max": 5,
        "lr": 0.03558383012120774,
        "momentum": 0.4608134684651416,
        "transform": "norm_299",
        "uid": "4c4998d6519a6b2719ecca37dc8cb29e"
    },
    {
<<<<<<< HEAD
=======
        "accuracy": 0.4803,
        "batch": 8,
        "best_accuracy": 0.4803,
        "best_epoch": 1,
        "duration": 77990129913,
        "epoch_max": 50,
        "gpu_memory_kb": 588858.0,
        "gradient_norm": 1.4900348032294122,
        "lr": 0.22102241222964866,
        "lr_now": 0.22102241222964866,
        "momentum": 0.008576176863190343,
        "samples_per_second": 641.1120554346342,
        "test_loss": 1.4196430330276488,
        "train_accuracy": 0.4873,
        "train_loss": 1.420565238995552,
        "transform": "bf-v1-RandomHorizontalFlip_RandomCrop_RandomPosterize",
        "uid": "2c2f6384bc09d4b308af6ca56cec3326"
    },
    {
>>>>>>> 89eedb28
        "accuracy": 0.3016,
        "batch": 512,
        "duration": 15264376952,
        "epoch_max": 5,
        "lr": 0.006275061384064895,
        "momentum": 0.4501076873441082,
        "transform": "bf-v1-RandomPosterize_RandomAdjustSharpnes_4",
        "uid": "e8040770b445bf8505c041ef045fbe7b"
    },
    {
        "accuracy": 0.2878,
        "batch": 16,
        "duration": 44174598521,
        "epoch_max": 5,
        "lr": 0.00014023111950215987,
        "momentum": 0.5096703205946894,
        "transform": "bf-v1-RandomHorizontalFlip_CenterCrop_Pad",
        "uid": "612daf7b1ef51073c52933df83ce2c39"
    }
]<|MERGE_RESOLUTION|>--- conflicted
+++ resolved
@@ -31,8 +31,6 @@
         "uid": "4c4998d6519a6b2719ecca37dc8cb29e"
     },
     {
-<<<<<<< HEAD
-=======
         "accuracy": 0.4803,
         "batch": 8,
         "best_accuracy": 0.4803,
@@ -52,7 +50,6 @@
         "uid": "2c2f6384bc09d4b308af6ca56cec3326"
     },
     {
->>>>>>> 89eedb28
         "accuracy": 0.3016,
         "batch": 512,
         "duration": 15264376952,
