[
    {
        "accuracy": 0.5326,
        "batch": 8,
        "duration": 72367847943,
        "epoch_max": 5,
        "lr": 0.002908455769158722,
        "momentum": 0.44886508151272975,
        "transform": "bf-v1-Pad_RandomPosterize_RandomAutocontrast",
        "uid": "4a6f1d4ed3ea32736357b1f7a08aa8ba"
    },
    {
        "accuracy": 0.4958,
        "batch": 16,
        "duration": 40894036921,
        "epoch_max": 5,
        "lr": 0.17534610470316633,
        "momentum": 0.4473404513211753,
        "transform": "bf-v1-RandomResizedCrop_65",
        "uid": "d23fcaeab9fd61d077b2e923785994a1"
    },
    {
<<<<<<< HEAD
=======
        "accuracy": 0.4955,
        "batch": 16,
        "best_accuracy": 0.4955,
        "best_epoch": 1,
        "duration": 59420931417,
        "epoch_max": 50,
        "gpu_memory_kb": 2008442.5,
        "gradient_norm": 1.7267809906314748,
        "lr": 0.17534610470316633,
        "lr_now": 0.17534610470316633,
        "momentum": 0.4473404513211753,
        "samples_per_second": 841.4628639059375,
        "test_loss": 1.5050368757247925,
        "train_accuracy": 0.50618,
        "train_loss": 1.4632911034011842,
        "transform": "bf-v1-RandomResizedCrop_65",
        "uid": "46a3cc8e19bb58ca5006e3a313b57ec0"
    },
    {
>>>>>>> 89eedb28
        "accuracy": 0.4624,
        "batch": 64,
        "dropout": 0.2,
        "duration": 194174087909,
        "epoch": 1,
        "lr": 0.01,
        "momentum": 0.9,
        "transform": "norm_256_flip",
        "uid": "268985784c034788d34ad31d0305cb7f"
    },
    {
        "accuracy": 0.3619,
        "batch": 64,
        "duration": 16425043953,
        "epoch_max": 5,
        "lr": 0.15046757120264231,
        "momentum": 0.48525991595687135,
        "transform": "bf-v1-RandomGrayscale_Pad_5",
        "uid": "358caa3fd4f97de1d8c152b8166041c3"
    },
    {
        "accuracy": 0.2173,
        "batch": 4,
        "duration": 146967188781,
        "epoch_max": 5,
        "lr": 0.00010929436622883177,
        "momentum": 0.039794020518088224,
        "transform": "bf-v1-RandomCrop_Pad_4",
        "uid": "fe8fc52eb97a019bc525f624343d0e35"
    },
    {
        "accuracy": 0.1423,
        "batch": 16,
        "duration": 38977016043,
        "epoch_max": 5,
        "lr": 1.8081728852310105e-05,
        "momentum": 0.5014231246006173,
        "transform": "bf-v1-RandomPerspective_RandomAutocontrast_2",
        "uid": "9fdd93e0d00325529a5e40a80cca3d27"
    }
]<|MERGE_RESOLUTION|>--- conflicted
+++ resolved
@@ -20,8 +20,6 @@
         "uid": "d23fcaeab9fd61d077b2e923785994a1"
     },
     {
-<<<<<<< HEAD
-=======
         "accuracy": 0.4955,
         "batch": 16,
         "best_accuracy": 0.4955,
@@ -41,7 +39,6 @@
         "uid": "46a3cc8e19bb58ca5006e3a313b57ec0"
     },
     {
->>>>>>> 89eedb28
         "accuracy": 0.4624,
         "batch": 64,
         "dropout": 0.2,
