--- conflicted
+++ resolved
@@ -10,8 +10,6 @@
         "uid": "dac611b1e44cd951c71c63a1df4cd747"
     },
     {
-<<<<<<< HEAD
-=======
         "accuracy": 0.5596,
         "batch": 8,
         "best_accuracy": 0.5596,
@@ -31,7 +29,6 @@
         "uid": "cdc94abd7dc8c2ca81a7cf498d80a946"
     },
     {
->>>>>>> 89eedb28
         "accuracy": 0.5517,
         "batch": 64,
         "dropout": 0.2,
