[
    {
        "accuracy": 0.5776,
        "batch": 32,
        "duration": 10696750104,
        "epoch_max": 5,
        "lr": 0.022763787382832138,
        "momentum": 0.5086189116589921,
        "transform": "norm_flip",
        "uid": "b876211d6a0f13910a70febfc39a546f"
    },
    {
<<<<<<< HEAD
=======
        "accuracy": 0.5746,
        "batch": 32,
        "best_accuracy": 0.5746,
        "best_epoch": 1,
        "duration": 18685667747,
        "epoch_max": 50,
        "gpu_memory_kb": 2008442.5,
        "gradient_norm": 7.016673028966415,
        "lr": 0.022763787382832138,
        "lr_now": 0.022763787382832138,
        "momentum": 0.5086189116589921,
        "samples_per_second": 2675.8850501336383,
        "test_loss": 1.1877424417974087,
        "train_accuracy": 0.58296,
        "train_loss": 1.1708983682853933,
        "transform": "norm_flip",
        "uid": "88665dadc17218bac84e94eb31c32425"
    },
    {
>>>>>>> 89eedb28
        "accuracy": 0.5465,
        "batch": 16,
        "duration": 22460186668,
        "epoch_max": 5,
        "lr": 0.000660689551262268,
        "momentum": 0.3327921905314054,
        "transform": "bf-v1-RandomEqualize_RandomAdjustSharpnes_2",
        "uid": "f204df3d0860a112cba313ca6b1a2338"
    },
    {
        "accuracy": 0.4418,
        "batch": 64,
        "dropout": 0.2,
        "duration": 393799970977,
        "epoch": 1,
        "lr": 0.01,
        "momentum": 0.9,
        "transform": "norm_256_flip",
        "uid": "268985784c034788d34ad31d0305cb7f"
    },
    {
        "accuracy": 0.277,
        "batch": 128,
        "duration": 25710483236,
        "epoch_max": 5,
        "lr": 9.705691560694012e-05,
        "momentum": 0.29576989271979925,
        "transform": "bf-v1-CenterCrop_RandomSolarize_2",
        "uid": "2d46717521af6478a6d16dc0fe6cc03e"
    }
]<|MERGE_RESOLUTION|>--- conflicted
+++ resolved
@@ -10,8 +10,6 @@
         "uid": "b876211d6a0f13910a70febfc39a546f"
     },
     {
-<<<<<<< HEAD
-=======
         "accuracy": 0.5746,
         "batch": 32,
         "best_accuracy": 0.5746,
@@ -31,7 +29,6 @@
         "uid": "88665dadc17218bac84e94eb31c32425"
     },
     {
->>>>>>> 89eedb28
         "accuracy": 0.5465,
         "batch": 16,
         "duration": 22460186668,
