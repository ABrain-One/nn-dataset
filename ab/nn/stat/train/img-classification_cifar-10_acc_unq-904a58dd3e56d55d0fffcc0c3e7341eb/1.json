[
    {
        "accuracy": 0.5523,
        "batch": 8,
        "duration": 81721419154,
        "epoch_max": 5,
        "lr": 0.004546436244998397,
        "momentum": 0.864341257333987,
        "transform": "bf-v1-RandomCrop_RandomPosterize_RandomRotation",
        "uid": "b28abda434bc2fe9e37d5cb1f3111f60"
    },
    {
<<<<<<< HEAD
=======
        "accuracy": 0.5367,
        "batch": 8,
        "best_accuracy": 0.5367,
        "best_epoch": 1,
        "duration": 79153659444,
        "epoch_max": 50,
        "gpu_memory_kb": 2008442.5,
        "gradient_norm": 2.9999996573726415,
        "lr": 0.004546436244998397,
        "lr_now": 0.004546436244998397,
        "momentum": 0.864341257333987,
        "samples_per_second": 631.6874097802935,
        "test_loss": 1.2824200044393539,
        "train_accuracy": 0.55502,
        "train_loss": 1.239546187543869,
        "transform": "bf-v1-RandomCrop_RandomPosterize_RandomRotation",
        "uid": "8b5f7ae0c42ac1da94b49b7947e64398"
    },
    {
>>>>>>> 89eedb28
        "accuracy": 0.5245,
        "batch": 64,
        "dropout": 0.2,
        "duration": 194339477272,
        "epoch": 1,
        "lr": 0.01,
        "momentum": 0.9,
        "transform": "norm_256_flip",
        "uid": "268985784c034788d34ad31d0305cb7f"
    },
    {
        "accuracy": 0.4973,
        "batch": 16,
        "duration": 43082655543,
        "epoch_max": 5,
        "lr": 0.027316005959651207,
        "momentum": 0.1348770013815831,
        "transform": "bf-v1-RandomPosterize_Pad",
        "uid": "dfa20c0a8f45162936202b7f7f61e746"
    },
    {
        "accuracy": 0.1665,
        "batch": 256,
        "duration": 21288036254,
        "epoch_max": 5,
        "lr": 0.0012048116852057043,
        "momentum": 0.509842392070596,
        "transform": "bf-v1-RandomHorizontalFlip_RandomAutocontrast_RandomPerspective",
        "uid": "f3b064793692098c2446c6d0ba849e16"
    }
]<|MERGE_RESOLUTION|>--- conflicted
+++ resolved
@@ -10,8 +10,6 @@
         "uid": "b28abda434bc2fe9e37d5cb1f3111f60"
     },
     {
-<<<<<<< HEAD
-=======
         "accuracy": 0.5367,
         "batch": 8,
         "best_accuracy": 0.5367,
@@ -31,7 +29,6 @@
         "uid": "8b5f7ae0c42ac1da94b49b7947e64398"
     },
     {
->>>>>>> 89eedb28
         "accuracy": 0.5245,
         "batch": 64,
         "dropout": 0.2,
