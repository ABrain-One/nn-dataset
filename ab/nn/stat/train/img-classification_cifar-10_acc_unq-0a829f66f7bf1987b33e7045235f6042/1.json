--- conflicted
+++ resolved
@@ -1,7 +1,5 @@
 [
     {
-<<<<<<< HEAD
-=======
         "accuracy": 0.6273,
         "batch": 4,
         "best_accuracy": 0.6273,
@@ -21,7 +19,6 @@
         "uid": "c0f4feb2a79dbbec785912db5511ba21"
     },
     {
->>>>>>> 89eedb28
         "accuracy": 0.6259,
         "batch": 4,
         "duration": 129275550801,
