[
    {
        "accuracy": 0.6148,
        "batch": 128,
        "duration": 13558846673,
        "epoch_max": 5,
        "lr": 0.03854910878825272,
        "momentum": 0.9420473370193635,
        "transform": "bf-v1-RandomPosterize_CenterCrop_4",
        "uid": "ff7becbfda312397bd262a3d207560c4"
    },
    {
<<<<<<< HEAD
=======
        "accuracy": 0.6113,
        "batch": 128,
        "best_accuracy": 0.6113,
        "best_epoch": 1,
        "duration": 36179448571,
        "epoch_max": 50,
        "gpu_memory_kb": 2008442.5,
        "gradient_norm": 1.7584329193557688,
        "lr": 0.03854910878825272,
        "lr_now": 0.03854910878825272,
        "momentum": 0.9420473370193635,
        "samples_per_second": 1382.0079685299727,
        "test_loss": 1.0864560958705372,
        "train_accuracy": 0.6341,
        "train_loss": 1.0457975009213323,
        "transform": "bf-v1-RandomPosterize_CenterCrop_4",
        "uid": "9d34b8ed063fbde8939208e96c936f91"
    },
    {
>>>>>>> 89eedb28
        "accuracy": 0.592,
        "batch": 128,
        "duration": 14206761117,
        "epoch_max": 5,
        "lr": 0.2521909311011563,
        "momentum": 0.40711470375124625,
        "transform": "bf-v1-CenterCrop_Pad_4",
        "uid": "c79245ad1a0ba72068dcca4d4cbe1ee3"
    },
    {
        "accuracy": 0.5657,
        "batch": 64,
        "dropout": 0.2,
        "duration": 187334441801,
        "epoch": 1,
        "lr": 0.01,
        "momentum": 0.9,
        "transform": "norm_256_flip",
        "uid": "268985784c034788d34ad31d0305cb7f"
    },
    {
        "accuracy": 0.3671,
        "batch": 8,
        "duration": 27046287673,
        "epoch_max": 5,
        "lr": 0.00023988847670469192,
        "momentum": 0.1330736105275162,
        "transform": "bf-v1-RandomRotation_CenterCrop_6",
        "uid": "d75087ddf47dea20fe5d8de5a257c1a2"
    }
]<|MERGE_RESOLUTION|>--- conflicted
+++ resolved
@@ -10,8 +10,6 @@
         "uid": "ff7becbfda312397bd262a3d207560c4"
     },
     {
-<<<<<<< HEAD
-=======
         "accuracy": 0.6113,
         "batch": 128,
         "best_accuracy": 0.6113,
@@ -31,7 +29,6 @@
         "uid": "9d34b8ed063fbde8939208e96c936f91"
     },
     {
->>>>>>> 89eedb28
         "accuracy": 0.592,
         "batch": 128,
         "duration": 14206761117,
