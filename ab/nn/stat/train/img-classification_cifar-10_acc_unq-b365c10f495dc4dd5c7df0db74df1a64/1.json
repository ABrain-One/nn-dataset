--- conflicted
+++ resolved
@@ -10,8 +10,6 @@
         "uid": "6c43025089c3a99c81b13e41dab7b668"
     },
     {
-<<<<<<< HEAD
-=======
         "accuracy": 0.5618,
         "batch": 32,
         "best_accuracy": 0.5618,
@@ -31,7 +29,6 @@
         "uid": "318eba6625e116acb34b066fe6473a7d"
     },
     {
->>>>>>> 89eedb28
         "accuracy": 0.3473,
         "batch": 64,
         "dropout": 0.2,
