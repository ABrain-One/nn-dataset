--- conflicted
+++ resolved
@@ -10,8 +10,6 @@
         "uid": "707b5e97126a0954b5e7adf1a809c0cf"
     },
     {
-<<<<<<< HEAD
-=======
         "accuracy": 0.6176,
         "batch": 8,
         "best_accuracy": 0.6176,
@@ -31,7 +29,6 @@
         "uid": "ada780bde9793f5950a5a357735649ea"
     },
     {
->>>>>>> 89eedb28
         "accuracy": 0.4641,
         "batch": 64,
         "dropout": 0.2,
