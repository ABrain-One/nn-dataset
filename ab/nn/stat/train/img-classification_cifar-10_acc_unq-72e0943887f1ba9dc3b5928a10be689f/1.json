--- conflicted
+++ resolved
@@ -1,7 +1,5 @@
 [
     {
-<<<<<<< HEAD
-=======
         "accuracy": 0.5749,
         "batch": 16,
         "best_accuracy": 0.5749,
@@ -21,7 +19,6 @@
         "uid": "868bfab18d7b4d6d1f147791702cce57"
     },
     {
->>>>>>> 89eedb28
         "accuracy": 0.5459,
         "batch": 16,
         "duration": 44904954104,
