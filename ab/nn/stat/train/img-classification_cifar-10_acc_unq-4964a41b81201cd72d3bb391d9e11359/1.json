[
    {
        "accuracy": 0.5229,
        "batch": 8,
        "duration": 50161310220,
        "epoch_max": 5,
        "lr": 0.05872698538021697,
        "momentum": 0.9160530704698054,
        "transform": "bf-v1-RandomHorizontalFlip_RandomCrop_RandomPosterize",
        "uid": "66a37179a830b60576c03bedbe004373"
    },
    {
<<<<<<< HEAD
=======
        "accuracy": 0.5113,
        "batch": 8,
        "best_accuracy": 0.5113,
        "best_epoch": 1,
        "duration": 56983624793,
        "epoch_max": 50,
        "gpu_memory_kb": 422520.0,
        "gradient_norm": 1.3338066825337236,
        "lr": 0.05872698538021697,
        "lr_now": 0.05872698538021697,
        "momentum": 0.9160530704698054,
        "samples_per_second": 877.451038959433,
        "test_loss": 1.319463335108757,
        "train_accuracy": 0.51534,
        "train_loss": 1.3096438445520402,
        "transform": "bf-v1-RandomHorizontalFlip_RandomCrop_RandomPosterize",
        "uid": "d9a5f53c7584d975ace3e60335afb002"
    },
    {
>>>>>>> 89eedb28
        "accuracy": 0.5039,
        "batch": 64,
        "dropout": 0.2,
        "duration": 65262742177,
        "epoch": 1,
        "lr": 0.01,
        "momentum": 0.9,
        "transform": "norm_256_flip",
        "uid": "268985784c034788d34ad31d0305cb7f"
    },
    {
        "accuracy": 0.4949,
        "batch": 8,
        "duration": 45917458035,
        "epoch_max": 5,
        "lr": 0.00023786881157466063,
        "momentum": 0.769497828921234,
        "transform": "norm_64",
        "uid": "dc8ee1fe3e5a4067523309f4768a5f7a"
    },
    {
        "accuracy": 0.4818,
        "batch": 256,
        "duration": 16991622198,
        "epoch_max": 5,
        "lr": 0.032100362042967685,
        "momentum": 0.5802643998291909,
        "transform": "bf-v1-RandomHorizontalFlip_Pad_RandomSolarize",
        "uid": "40df7c8265132033abf19e1ef0a786bc"
    },
    {
        "accuracy": 0.2546,
        "batch": 256,
        "duration": 12624349218,
        "epoch_max": 5,
        "lr": 0.4833435780121735,
        "momentum": 0.9128123216873729,
        "transform": "bf-v1-RandomAdjustSharpnes_Grayscale_3",
        "uid": "d6d41d28d108d0e0fde2a65022a0ace2"
    }
]<|MERGE_RESOLUTION|>--- conflicted
+++ resolved
@@ -10,8 +10,6 @@
         "uid": "66a37179a830b60576c03bedbe004373"
     },
     {
-<<<<<<< HEAD
-=======
         "accuracy": 0.5113,
         "batch": 8,
         "best_accuracy": 0.5113,
@@ -31,7 +29,6 @@
         "uid": "d9a5f53c7584d975ace3e60335afb002"
     },
     {
->>>>>>> 89eedb28
         "accuracy": 0.5039,
         "batch": 64,
         "dropout": 0.2,
