[
    {
        "accuracy": 0.5509,
        "batch": 4,
        "duration": 164755171903,
        "epoch_max": 5,
        "lr": 0.12983305705030063,
        "momentum": 0.3535567113298681,
        "transform": "bf-v1-RandomHorizontalFlip_RandomAdjustSharpnes_RandomCrop",
        "uid": "b729a7f1463d0168d82fd43869a26fa6"
    },
    {
<<<<<<< HEAD
=======
        "accuracy": 0.5158,
        "batch": 4,
        "best_accuracy": 0.5158,
        "best_epoch": 1,
        "duration": 128920867355,
        "epoch_max": 50,
        "gpu_memory_kb": 300664.5,
        "gradient_norm": 2.4966557388285247,
        "lr": 0.12983305705030063,
        "lr_now": 0.12983305705030063,
        "momentum": 0.3535567113298681,
        "samples_per_second": 387.8369127145696,
        "test_loss": 1.3325932768523694,
        "train_accuracy": 0.51788,
        "train_loss": 1.3319389950740337,
        "transform": "bf-v1-RandomHorizontalFlip_RandomAdjustSharpnes_RandomCrop",
        "uid": "24797424634d268ee1e6559b8f970835"
    },
    {
>>>>>>> 89eedb28
        "accuracy": 0.5064,
        "batch": 64,
        "dropout": 0.2,
        "duration": 194343619224,
        "epoch": 1,
        "lr": 0.01,
        "momentum": 0.9,
        "transform": "norm_256_flip",
        "uid": "268985784c034788d34ad31d0305cb7f"
    },
    {
        "accuracy": 0.4827,
        "batch": 64,
        "duration": 16769078742,
        "epoch_max": 5,
        "lr": 0.015752970520178607,
        "momentum": 0.72465430167005,
        "transform": "bf-v1-Pad_RandomAdjustSharpnes_RandomHorizontalFlip",
        "uid": "51fbde0f4422541611fe2a12d65bb7ae"
    },
    {
        "accuracy": 0.2516,
        "batch": 2048,
        "duration": 16752024145,
        "epoch_max": 5,
        "lr": 0.05881925438578625,
        "momentum": 0.7612609715258791,
        "transform": "bf-v1-RandomAutocontrast_CenterCrop",
        "uid": "577db27c62c7664999c5076f33c0618b"
    },
    {
        "accuracy": 0.143,
        "batch": 8,
        "duration": 79939913623,
        "epoch_max": 5,
        "lr": 9.080880212589885e-05,
        "momentum": 0.37175638497616603,
        "transform": "bf-v1-RandomHorizontalFlip_RandomRotation",
        "uid": "8c83e15472e2b2a6e50f8dc6f5debca7"
    }
]<|MERGE_RESOLUTION|>--- conflicted
+++ resolved
@@ -10,8 +10,6 @@
         "uid": "b729a7f1463d0168d82fd43869a26fa6"
     },
     {
-<<<<<<< HEAD
-=======
         "accuracy": 0.5158,
         "batch": 4,
         "best_accuracy": 0.5158,
@@ -31,7 +29,6 @@
         "uid": "24797424634d268ee1e6559b8f970835"
     },
     {
->>>>>>> 89eedb28
         "accuracy": 0.5064,
         "batch": 64,
         "dropout": 0.2,
