--- conflicted
+++ resolved
@@ -10,8 +10,6 @@
         "uid": "f3619dd6f664f86063a21ee7e4c63174"
     },
     {
-<<<<<<< HEAD
-=======
         "accuracy": 0.5931,
         "batch": 16,
         "best_accuracy": 0.5931,
@@ -31,7 +29,6 @@
         "uid": "2d9717910c602e2c9e483cadb212da5b"
     },
     {
->>>>>>> 89eedb28
         "accuracy": 0.4029,
         "batch": 64,
         "dropout": 0.2,
