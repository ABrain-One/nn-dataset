--- conflicted
+++ resolved
@@ -1,7 +1,5 @@
 [
     {
-<<<<<<< HEAD
-=======
         "accuracy": 0.5767,
         "batch": 32,
         "best_accuracy": 0.5767,
@@ -21,7 +19,6 @@
         "uid": "d6916a00dc3130871eb2cf1d7052b192"
     },
     {
->>>>>>> 89eedb28
         "accuracy": 0.557,
         "batch": 32,
         "duration": 24109492968,
