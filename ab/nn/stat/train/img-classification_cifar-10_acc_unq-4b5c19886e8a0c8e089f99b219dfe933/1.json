[
    {
<<<<<<< HEAD
=======
        "accuracy": 0.6057,
        "batch": 4,
        "best_accuracy": 0.6057,
        "best_epoch": 1,
        "duration": 43304512639,
        "epoch_max": 50,
        "gpu_memory_kb": 2008442.5,
        "gradient_norm": 7.227003382467827,
        "lr": 0.00833717575806779,
        "lr_now": 0.00833717575806779,
        "momentum": 0.1350301903956994,
        "samples_per_second": 1154.618579269598,
        "test_loss": 1.11512291341722,
        "train_accuracy": 0.62288,
        "train_loss": 1.0687422091203929,
        "transform": "echo_64",
        "uid": "2be71e6a4a9abf4a45731ee1b379b473"
    },
    {
>>>>>>> 89eedb28
        "accuracy": 0.5991,
        "batch": 4,
        "duration": 43211711749,
        "epoch_max": 5,
        "lr": 0.00833717575806779,
        "momentum": 0.1350301903956994,
        "transform": "echo_64",
        "uid": "6a00d1952b24d7407e787672b0010500"
    },
    {
        "accuracy": 0.5735,
        "batch": 64,
        "dropout": 0.2,
        "duration": 53538160474,
        "epoch": 1,
        "lr": 0.01,
        "momentum": 0.9,
        "transform": "norm_256_flip",
        "uid": "268985784c034788d34ad31d0305cb7f"
    },
    {
        "accuracy": 0.4545,
        "batch": 32,
        "duration": 17527172093,
        "epoch_max": 5,
        "lr": 0.05227674283609188,
        "momentum": 0.7240604801078174,
        "transform": "echo_128_flip",
        "uid": "bebb1896876ebbcab9a194f9ecf4638a"
    },
    {
        "accuracy": 0.3605,
        "batch": 4,
        "duration": 48353800706,
        "epoch_max": 5,
        "lr": 1.7433476343355955e-05,
        "momentum": 0.46517446447632094,
        "transform": "bf-v1-RandomAutocontrast_RandomGrayscale_2",
        "uid": "ab964186eed906120accbbb77345ac87"
    },
    {
        "accuracy": 0.2398,
        "batch": 64,
        "duration": 13367602844,
        "epoch_max": 5,
        "lr": 4.293686873488503e-05,
        "momentum": 0.4209195412048994,
        "transform": "bf-v1-RandomPerspective_RandomAdjustSharpnes_6",
        "uid": "e23c09ca5d29a2ff9e43f6c887183af3"
    },
    {
        "accuracy": 0.2044,
        "batch": 256,
        "duration": 14390308577,
        "epoch_max": 5,
        "lr": 0.0001431346445576358,
        "momentum": 0.1268765036880597,
        "transform": "bf-v1-RandomHorizontalFlip_RandomAdjustSharpnes_RandomPerspective",
        "uid": "e0ececbbaf95246efb561a198be92157"
    }
]<|MERGE_RESOLUTION|>--- conflicted
+++ resolved
@@ -1,7 +1,5 @@
 [
     {
-<<<<<<< HEAD
-=======
         "accuracy": 0.6057,
         "batch": 4,
         "best_accuracy": 0.6057,
@@ -21,7 +19,6 @@
         "uid": "2be71e6a4a9abf4a45731ee1b379b473"
     },
     {
->>>>>>> 89eedb28
         "accuracy": 0.5991,
         "batch": 4,
         "duration": 43211711749,
