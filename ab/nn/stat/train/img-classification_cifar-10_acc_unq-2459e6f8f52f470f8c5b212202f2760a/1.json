--- conflicted
+++ resolved
@@ -20,8 +20,6 @@
         "uid": "b663e8fb2d28b6887ddefe05457e2257"
     },
     {
-<<<<<<< HEAD
-=======
         "accuracy": 0.5008,
         "batch": 32,
         "best_accuracy": 0.5008,
@@ -41,7 +39,6 @@
         "uid": "487ddbc6ab896e51e05a5c4aa13ed1d2"
     },
     {
->>>>>>> 89eedb28
         "accuracy": 0.4415,
         "batch": 64,
         "dropout": 0.2,
