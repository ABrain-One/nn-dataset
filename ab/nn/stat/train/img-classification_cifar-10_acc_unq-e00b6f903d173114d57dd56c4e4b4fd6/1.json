[
    {
        "accuracy": 0.6549,
        "batch": 8,
        "duration": 26640980778,
        "epoch_max": 5,
        "lr": 0.041167448109975406,
        "momentum": 0.7247308078211582,
        "transform": "bf-v1-RandomHorizontalFlip_RandomRotation",
        "uid": "d579807ec8fbf3a75bfec9db2c0fdcab"
    },
    {
<<<<<<< HEAD
=======
        "accuracy": 0.6359,
        "batch": 8,
        "best_accuracy": 0.6359,
        "best_epoch": 1,
        "duration": 43685603330,
        "epoch_max": 50,
        "gpu_memory_kb": 588858.0,
        "gradient_norm": 2.8866979907003474,
        "lr": 0.041167448109975406,
        "lr_now": 0.041167448109975406,
        "momentum": 0.7247308078211582,
        "samples_per_second": 1144.5457936608675,
        "test_loss": 1.021206652379036,
        "train_accuracy": 0.6553,
        "train_loss": 0.9857240085542202,
        "transform": "bf-v1-RandomHorizontalFlip_RandomRotation",
        "uid": "146b66c07a24b649dbcac6079b2eb500"
    },
    {
>>>>>>> 89eedb28
        "accuracy": 0.5951,
        "batch": 2,
        "duration": 95539725983,
        "epoch_max": 5,
        "lr": 0.0027270631865932804,
        "momentum": 0.5636790505899153,
        "transform": "bf-v1-Pad_RandomAdjustSharpnes_5",
        "uid": "648b2307f36bd8477ea8ab4a9380ee2a"
    },
    {
        "accuracy": 0.4958,
        "batch": 64,
        "dropout": 0.2,
        "duration": 184921589574,
        "epoch": 1,
        "lr": 0.01,
        "momentum": 0.9,
        "transform": "norm_256_flip",
        "uid": "268985784c034788d34ad31d0305cb7f"
    },
    {
        "accuracy": 0.3595,
        "batch": 2,
        "duration": 91457560263,
        "epoch_max": 5,
        "lr": 0.00013453853825208263,
        "momentum": 0.39654111138937376,
        "transform": "bf-v1-RandomCrop_CenterCrop_5",
        "uid": "331999e699419614c08a01ee72aa48df"
    },
    {
        "accuracy": 0.3332,
        "batch": 32,
        "duration": 21938130853,
        "epoch_max": 5,
        "lr": 0.18950310038419005,
        "momentum": 0.9269594270903319,
        "transform": "bf-v1-RandomHorizontalFlip_RandomAutocontrast_RandomPerspective",
        "uid": "db68b84073874a15a37fd5d4c60caf5c"
    },
    {
        "accuracy": 0.1702,
        "batch": 128,
        "duration": 18800262236,
        "epoch_max": 5,
        "lr": 6.418583036529118e-05,
        "momentum": 0.4991203940463701,
        "transform": "bf-v1-Pad_RandomRotation_RandomAutocontrast",
        "uid": "01595e36e6064fd2db4819688817e395"
    }
]<|MERGE_RESOLUTION|>--- conflicted
+++ resolved
@@ -10,8 +10,6 @@
         "uid": "d579807ec8fbf3a75bfec9db2c0fdcab"
     },
     {
-<<<<<<< HEAD
-=======
         "accuracy": 0.6359,
         "batch": 8,
         "best_accuracy": 0.6359,
@@ -31,7 +29,6 @@
         "uid": "146b66c07a24b649dbcac6079b2eb500"
     },
     {
->>>>>>> 89eedb28
         "accuracy": 0.5951,
         "batch": 2,
         "duration": 95539725983,
