[
    {
<<<<<<< HEAD
=======
        "accuracy": 0.582,
        "batch": 4,
        "best_accuracy": 0.582,
        "best_epoch": 1,
        "duration": 98223184891,
        "epoch_max": 50,
        "gpu_memory_kb": 422520.0,
        "gradient_norm": 0.9999994011631972,
        "lr": 0.352412941555112,
        "lr_now": 0.352412941555112,
        "momentum": 0.5012228507415079,
        "samples_per_second": 509.0466038343498,
        "test_loss": 1.1636443609878422,
        "train_accuracy": 0.6018,
        "train_loss": 1.1193789499539137,
        "transform": "bf-v1-Pad_CenterCrop_RandomHorizontalFlip",
        "uid": "3139f8771292d2bf63440d99afe4ab7a"
    },
    {
>>>>>>> 89eedb28
        "accuracy": 0.556,
        "batch": 4,
        "duration": 103133469087,
        "epoch_max": 5,
        "lr": 0.352412941555112,
        "momentum": 0.5012228507415079,
        "transform": "bf-v1-Pad_CenterCrop_RandomHorizontalFlip",
        "uid": "a8dbe83128807ce0d8c9bf35fdf9aeb4"
    },
    {
        "accuracy": 0.5035,
        "batch": 64,
        "dropout": 0.2,
        "duration": 115784770236,
        "epoch": 1,
        "lr": 0.01,
        "momentum": 0.9,
        "transform": "norm_256_flip",
        "uid": "268985784c034788d34ad31d0305cb7f"
    },
    {
        "accuracy": 0.5017,
        "batch": 512,
        "duration": 14180569239,
        "epoch_max": 5,
        "lr": 0.13322636510513025,
        "momentum": 0.8503772093792562,
        "transform": "bf-v1-RandomPerspective_RandomPosterize_4",
        "uid": "eada77bdc2676f9ee5e8d50a77944289"
    },
    {
        "accuracy": 0.4557,
        "batch": 16,
        "duration": 24059940309,
        "epoch_max": 5,
        "lr": 0.004424484936998661,
        "momentum": 0.7510446652550347,
        "transform": "norm_flip",
        "uid": "dad6ea82b37e399796bfec6e11997066"
    },
    {
        "accuracy": 0.2816,
        "batch": 16,
        "duration": 28166453336,
        "epoch_max": 5,
        "lr": 0.00027803316595515577,
        "momentum": 0.8859456553107254,
        "transform": "bf-v1-RandomHorizontalFlip_RandomPosterize_4",
        "uid": "21be7c7bd216ff5926dab82f2f7abf39"
    }
]<|MERGE_RESOLUTION|>--- conflicted
+++ resolved
@@ -1,7 +1,5 @@
 [
     {
-<<<<<<< HEAD
-=======
         "accuracy": 0.582,
         "batch": 4,
         "best_accuracy": 0.582,
@@ -21,7 +19,6 @@
         "uid": "3139f8771292d2bf63440d99afe4ab7a"
     },
     {
->>>>>>> 89eedb28
         "accuracy": 0.556,
         "batch": 4,
         "duration": 103133469087,
