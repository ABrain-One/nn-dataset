--- conflicted
+++ resolved
@@ -29,42 +29,6 @@
         "score_thresh": 0.26304078750190374,
         "topk_candidates": 0.8808429916076709,
         "transform": "soft_pad",
-<<<<<<< HEAD
-        "uid": "592dfd073cac974e8e41e221c27fd36f"
-    },
-    {
-        "accuracy": 0.0515393428504467,
-        "batch": 32,
-        "bg_iou_thresh": 0.2649573406933998,
-        "detections_per_img": 0.9558145824471088,
-        "duration": 9360774853129,
-        "fg_iou_thresh": 0.45133051407050406,
-        "lr": 0.0011056243885097323,
-        "momentum": 0.9617770662827498,
-        "nms_thresh": 0.34534133938397915,
-        "pretrained": 1.0,
-        "score_thresh": 0.9814859531069647,
-        "topk_candidates": 0.9032392082294399,
-        "transform": "soft_pad",
-        "uid": "504982a736786491f6f44166e8c91aad"
-    },
-    {
-        "accuracy": 0.020295700058341026,
-        "batch": 2,
-        "bg_iou_thresh": 0.02828946963643153,
-        "detections_per_img": 0.8932491642228086,
-        "duration": 17918344340525,
-        "fg_iou_thresh": 0.9261042660419806,
-        "lr": 0.0013181714774535306,
-        "momentum": 0.8307487328053917,
-        "nms_thresh": 0.7977252979734234,
-        "pretrained": 1.0,
-        "score_thresh": 0.43769474766114347,
-        "topk_candidates": 0.13099158931912647,
-        "transform": "soft_pad",
-        "uid": "528dcf5141d51093b5f84b991e0c7a87"
-=======
         "uid": "07f2780f0a17e8ff118c9ff45631a83d"
->>>>>>> e7c13a61
     }
 ]