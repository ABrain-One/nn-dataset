--- conflicted
+++ resolved
@@ -1,9 +1,6 @@
-<<<<<<< HEAD
-=======
 # File: Text2Image.py
 # Description: A unified and robust dataloader for text-to-image tasks,
 #              compatible with the LEMUR framework and all CVAE models.
->>>>>>> 235bed85
 
 import os
 import random
@@ -119,10 +116,7 @@
         T.ToTensor(),
         T.Normalize(NORM_MEAN, NORM_DEV)
     ])
-<<<<<<< HEAD
-=======
     # --- END OF FIX ---
->>>>>>> 235bed85
 
     path = join(data_dir, 'coco')
     train_dataset = Text2Image(root=path, split='train', transform=final_transform)
